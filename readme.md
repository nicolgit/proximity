# 🗺️ The Proximity Project 🗺️

<<<<<<< HEAD
**The Proximity Project** is a browser-based single-page application (SPA) that visualizes a map with isochrones—areas reachable within a certain distance or time—from the nearest public transport stop or station. Currently focused on selected metropolitan areas in Italy and France, the project aims to help users understand how well-connected a location is to different public transport types.
=======
**The Proximity Project** is a browser-based single-page application (SPA) that visualizes a map with isochrones—areas reachable within a certain distance or time—from the nearest railway or tram station. Currently focused on selected metropolitan areas in 2 countries (Italy and France), the project aims to help users understand how well-connected a location is via reliable rail-based public transport.
>>>>>>> aa7c673c

![into](video/welcome.gif)

In many parts of Italy—and often elsewhere—rail-based public transport (trains and trams) is significantly more reliable and punctual than road-based alternatives. With this tool, you can quickly understand at a glance how well different areas are actually connected with various types of public transport.

**The Proximity Project** is useful for:

- **Tourists** looking for short-term rentals in well-connected areas, even if they are not central.
- **Professionals** relocating for work who want to minimize car usage.
- **Families** seeking to reduce the number of cars needed by choosing a location with good public transport access.

## Features

- 🔍 **Address search**: Quickly find any location by typing an address.
- 📍 **Current location detection**: Automatically centers the map on your current position.
- 🗺️ **Global isochrone visualization**: Displays isochrones for the entire covered area, using color gradients to indicate distance from the nearest station—ideal for a quick visual overview.
- 🚉 **station/stop type selector**: View all transports type coverage or a specific public transport type in the selected area.
- 🎯 **Station/stop-specific isochrones**: Select a station or stop to view its individual isochrone.
- 🪧 **Interactive isochrones**: Click on any isochrone to see a popup showing the distance (in time) from the selected or nearest station.

## 🌐 Access the Application 🌐

You can explore **The Proximity Project** at:

👉 [https://proximity.duckiesfarm.com](https://proximity.duckiesfarm.com) 

access specific metropolitan areas using the following URLs:

**Italy:**
- 🏢 [Rome](https://proximity.duckiesfarm.com/italy/rome)
- 🏢 [Milan](https://proximity.duckiesfarm.com/italy/milan)
- 🏢 [Naples](https://proximity.duckiesfarm.com/italy/naples)
- 🏢 [Turin](https://proximity.duckiesfarm.com/italy/turin)
- 🏢 [Bologna](https://proximity.duckiesfarm.com/italy/bologna)
- 🏢 [Florence](https://proximity.duckiesfarm.com/italy/florence)

**France:**
- 🏢 [Paris](https://proximity.duckiesfarm.com/france/paris)
- 🏢 [Lyon](https://proximity.duckiesfarm.com/france/lyon)


## 🛠️ Technologies Used

- **JavaScript / TypeScript** – Core languages for the frontend logic  
- **Vue.js** – Framework for building the single-page application  
- **Leaflet** – Lightweight open-source library for interactive maps  
- **C# / Azure Functions** – Backend services and serverless APIs  
- **OpenStreetMap / Mapbox** – Map rendering and geospatial data sources  

# ☕ Support the Project
If you find The Proximity Project useful or believe in its mission to promote sustainable and accessible urban mobility, consider supporting its development.
Maintaining and improving this project takes time, effort, and resources. Your contribution helps cover infrastructure costs, data sourcing, and future enhancements.

👉 [Buy me a coffee](https://buymeacoffee.com/nicolcoffee) – every little bit helps!

# 👀 Similar projects around the world
* London  [Public Transport Access Level (PTAL)](https://experience.arcgis.com/experience/4c88d5310df34e21bcb3a50ae9c0a159/page/PTAL-Query?block_id=layout_303_block_10&intcmp=26162)
* Paris [metro and train isochronous curves](https://www.atelier01.net/metro/paris/isochrone/)
* Milanorama: [Quale stazione della metro è la più veloce da raggiungere?](https://milanorama.com/articles/metro-pi%C3%B9-vicina.html)

# 📄 License

This project is licensed under the [MIT License](LICENSE).


<|MERGE_RESOLUTION|>--- conflicted
+++ resolved
@@ -1,72 +1,68 @@
-# 🗺️ The Proximity Project 🗺️
-
-<<<<<<< HEAD
-**The Proximity Project** is a browser-based single-page application (SPA) that visualizes a map with isochrones—areas reachable within a certain distance or time—from the nearest public transport stop or station. Currently focused on selected metropolitan areas in Italy and France, the project aims to help users understand how well-connected a location is to different public transport types.
-=======
-**The Proximity Project** is a browser-based single-page application (SPA) that visualizes a map with isochrones—areas reachable within a certain distance or time—from the nearest railway or tram station. Currently focused on selected metropolitan areas in 2 countries (Italy and France), the project aims to help users understand how well-connected a location is via reliable rail-based public transport.
->>>>>>> aa7c673c
-
-![into](video/welcome.gif)
-
-In many parts of Italy—and often elsewhere—rail-based public transport (trains and trams) is significantly more reliable and punctual than road-based alternatives. With this tool, you can quickly understand at a glance how well different areas are actually connected with various types of public transport.
-
-**The Proximity Project** is useful for:
-
-- **Tourists** looking for short-term rentals in well-connected areas, even if they are not central.
-- **Professionals** relocating for work who want to minimize car usage.
-- **Families** seeking to reduce the number of cars needed by choosing a location with good public transport access.
-
-## Features
-
-- 🔍 **Address search**: Quickly find any location by typing an address.
-- 📍 **Current location detection**: Automatically centers the map on your current position.
-- 🗺️ **Global isochrone visualization**: Displays isochrones for the entire covered area, using color gradients to indicate distance from the nearest station—ideal for a quick visual overview.
-- 🚉 **station/stop type selector**: View all transports type coverage or a specific public transport type in the selected area.
-- 🎯 **Station/stop-specific isochrones**: Select a station or stop to view its individual isochrone.
-- 🪧 **Interactive isochrones**: Click on any isochrone to see a popup showing the distance (in time) from the selected or nearest station.
-
-## 🌐 Access the Application 🌐
-
-You can explore **The Proximity Project** at:
-
-👉 [https://proximity.duckiesfarm.com](https://proximity.duckiesfarm.com) 
-
-access specific metropolitan areas using the following URLs:
-
-**Italy:**
-- 🏢 [Rome](https://proximity.duckiesfarm.com/italy/rome)
-- 🏢 [Milan](https://proximity.duckiesfarm.com/italy/milan)
-- 🏢 [Naples](https://proximity.duckiesfarm.com/italy/naples)
-- 🏢 [Turin](https://proximity.duckiesfarm.com/italy/turin)
-- 🏢 [Bologna](https://proximity.duckiesfarm.com/italy/bologna)
-- 🏢 [Florence](https://proximity.duckiesfarm.com/italy/florence)
-
-**France:**
-- 🏢 [Paris](https://proximity.duckiesfarm.com/france/paris)
-- 🏢 [Lyon](https://proximity.duckiesfarm.com/france/lyon)
-
-
-## 🛠️ Technologies Used
-
-- **JavaScript / TypeScript** – Core languages for the frontend logic  
-- **Vue.js** – Framework for building the single-page application  
-- **Leaflet** – Lightweight open-source library for interactive maps  
-- **C# / Azure Functions** – Backend services and serverless APIs  
-- **OpenStreetMap / Mapbox** – Map rendering and geospatial data sources  
-
-# ☕ Support the Project
-If you find The Proximity Project useful or believe in its mission to promote sustainable and accessible urban mobility, consider supporting its development.
-Maintaining and improving this project takes time, effort, and resources. Your contribution helps cover infrastructure costs, data sourcing, and future enhancements.
-
-👉 [Buy me a coffee](https://buymeacoffee.com/nicolcoffee) – every little bit helps!
-
-# 👀 Similar projects around the world
-* London  [Public Transport Access Level (PTAL)](https://experience.arcgis.com/experience/4c88d5310df34e21bcb3a50ae9c0a159/page/PTAL-Query?block_id=layout_303_block_10&intcmp=26162)
-* Paris [metro and train isochronous curves](https://www.atelier01.net/metro/paris/isochrone/)
-* Milanorama: [Quale stazione della metro è la più veloce da raggiungere?](https://milanorama.com/articles/metro-pi%C3%B9-vicina.html)
-
-# 📄 License
-
-This project is licensed under the [MIT License](LICENSE).
-
-
+# 🗺️ The Proximity Project 🗺️
+
+**The Proximity Project** is a browser-based single-page application (SPA) that visualizes a map with isochrones—areas reachable within a certain distance or time—from the nearest public transport stop or station. Currently focused on selected metropolitan areas in Italy and France, the project aims to help users understand how well-connected a location is to different public transport types.
+
+![into](video/welcome.gif)
+
+In many parts of Italy—and often elsewhere—rail-based public transport (trains and trams) is significantly more reliable and punctual than road-based alternatives. With this tool, you can quickly understand at a glance how well different areas are actually connected with various types of public transport.
+
+**The Proximity Project** is useful for:
+
+- **Tourists** looking for short-term rentals in well-connected areas, even if they are not central.
+- **Professionals** relocating for work who want to minimize car usage.
+- **Families** seeking to reduce the number of cars needed by choosing a location with good public transport access.
+
+## Features
+
+- 🔍 **Address search**: Quickly find any location by typing an address.
+- 📍 **Current location detection**: Automatically centers the map on your current position.
+- 🗺️ **Global isochrone visualization**: Displays isochrones for the entire covered area, using color gradients to indicate distance from the nearest station—ideal for a quick visual overview.
+- 🚉 **station/stop type selector**: View all transports type coverage or a specific public transport type in the selected area.
+- 🎯 **Station/stop-specific isochrones**: Select a station or stop to view its individual isochrone.
+- 🪧 **Interactive isochrones**: Click on any isochrone to see a popup showing the distance (in time) from the selected or nearest station.
+
+## 🌐 Access the Application 🌐
+
+You can explore **The Proximity Project** at:
+
+👉 [https://proximity.duckiesfarm.com](https://proximity.duckiesfarm.com) 
+
+access specific metropolitan areas using the following URLs:
+
+**Italy:**
+- 🏢 [Rome](https://proximity.duckiesfarm.com/italy/rome)
+- 🏢 [Milan](https://proximity.duckiesfarm.com/italy/milan)
+- 🏢 [Naples](https://proximity.duckiesfarm.com/italy/naples)
+- 🏢 [Turin](https://proximity.duckiesfarm.com/italy/turin)
+- 🏢 [Bologna](https://proximity.duckiesfarm.com/italy/bologna)
+- 🏢 [Florence](https://proximity.duckiesfarm.com/italy/florence)
+
+**France:**
+- 🏢 [Paris](https://proximity.duckiesfarm.com/france/paris)
+- 🏢 [Lyon](https://proximity.duckiesfarm.com/france/lyon)
+
+
+## 🛠️ Technologies Used
+
+- **JavaScript / TypeScript** – Core languages for the frontend logic  
+- **Vue.js** – Framework for building the single-page application  
+- **Leaflet** – Lightweight open-source library for interactive maps  
+- **C# / Azure Functions** – Backend services and serverless APIs  
+- **OpenStreetMap / Mapbox** – Map rendering and geospatial data sources  
+
+# ☕ Support the Project
+If you find The Proximity Project useful or believe in its mission to promote sustainable and accessible urban mobility, consider supporting its development.
+Maintaining and improving this project takes time, effort, and resources. Your contribution helps cover infrastructure costs, data sourcing, and future enhancements.
+
+👉 [Buy me a coffee](https://buymeacoffee.com/nicolcoffee) – every little bit helps!
+
+# 👀 Similar projects around the world
+* London  [Public Transport Access Level (PTAL)](https://experience.arcgis.com/experience/4c88d5310df34e21bcb3a50ae9c0a159/page/PTAL-Query?block_id=layout_303_block_10&intcmp=26162)
+* Paris [metro and train isochronous curves](https://www.atelier01.net/metro/paris/isochrone/)
+* Milanorama: [Quale stazione della metro è la più veloce da raggiungere?](https://milanorama.com/articles/metro-pi%C3%B9-vicina.html)
+
+# 📄 License
+
+This project is licensed under the [MIT License](LICENSE).
+
+